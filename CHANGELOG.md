<<<<<<< HEAD
## [UNRELEASED] neptune-client 0.15.0

### Changes
- Do not forward every attribute from Handler to Attribute ([#815](https://github.com/neptune-ai/neptune-client/pull/815))
=======
## neptune-client 0.14.3

## Features
- Stripping whitespaces from Neptune API Token ([#825](https://github.com/neptune-ai/neptune-client/pull/825))

## Fixes
- Raise proper exception when invalid token were provided ([#825](https://github.com/neptune-ai/neptune-client/pull/825))
- Make status error-handling in legacy client consistent with neptune.new ([#829](https://github.com/neptune-ai/neptune-client/pull/829))
>>>>>>> 9b177fe5

## neptune-client 0.14.2

### Features
- Use new file upload API ([#789](https://github.com/neptune-ai/neptune-client/pull/789))

## Fixes
- Fixed listing available workspaces when invalid name was provided ([#818](https://github.com/neptune-ai/neptune-client/pull/818))
- Added proper docstrings for Project-Level Metadata ([#812](https://github.com/neptune-ai/neptune-client/pull/812))
- Fixed backward compatibility when syncing old offline data ([#810](https://github.com/neptune-ai/neptune-client/pull/810))
- Prevent original numpy array from modifying ([#821](https://github.com/neptune-ai/neptune-client/pull/821))
- Unpin `jsonschema<4`, pin `swagger-spec-validator>=2.7.4` until bravado releases new version ([#820](https://github.com/neptune-ai/neptune-client/pull/820))


## neptune-client 0.14.1

## Fixes
- Fixed legacy url in NVML information ([#795](https://github.com/neptune-ai/neptune-client/pull/795))
- Make init_project accepting kwargs only ([#805](https://github.com/neptune-ai/neptune-client/pull/805))

## neptune-client 0.14.0

### Features
- Interacting with project-level metadata ([#758](https://github.com/neptune-ai/neptune-client/pull/758))
- Copy feature for non-file single value attributes ([#768](https://github.com/neptune-ai/neptune-client/pull/768))

### Fixes
- Fix verifying data size limits in String Atoms and File.from_content ([#784](https://github.com/neptune-ai/neptune-client/pull/784))

## neptune-client 0.13.5

### Fixes
- Restore RunMode for backward compatibility ([#775](https://github.com/neptune-ai/neptune-client/pull/775))
- Restore imports for backward compatibility ([#777](https://github.com/neptune-ai/neptune-client/pull/777))
- Limit number of Series elements sent in single request ([#780](https://github.com/neptune-ai/neptune-client/pull/780))

## neptune-client 0.13.4

### Fixes
- Fix issue that prevented waiting for subprocesses to finish after receiving stop signal from backend ([#774](https://github.com/neptune-ai/neptune-client/pull/774))
  Timeout now overridable using environment var `NEPTUNE_SUBPROCESS_KILL_TIMEOUT`

## neptune-client 0.13.3

### Fixes
- Fixed multithreading bug with StdStreamCaptureLogger ([#762](https://github.com/neptune-ai/neptune-client/pull/762))

## neptune-client 0.13.2

### Fixes
- Fixed fetching numeric values in debug mode ([#745](https://github.com/neptune-ai/neptune-client/pull/745))
- Ensure StdStreamCaptureLogger doesn't log after .close() ([#759](https://github.com/neptune-ai/neptune-client/pull/759))

## neptune-client 0.13.1

### Features
- PyTorchLightning integration is imported directly from `pytorch-lightnig` repo ([#673](https://github.com/neptune-ai/neptune-client/pull/673))

### Fixes
- Fix issue with file upload retry buffer causing 400 bad requests ([#743](https://github.com/neptune-ai/neptune-client/pull/743))

## neptune-client 0.13.0

### Features
- Provide names of existing run attributes to IPython's suggestion mechanism ([#740](https://github.com/neptune-ai/neptune-client/pull/740))
- Add docstrings for project management API ([#738](https://github.com/neptune-ai/neptune-client/pull/738))

### Fixes
- Update MemberRoles to match values in the UI ([#738](https://github.com/neptune-ai/neptune-client/pull/738))

## neptune-client 0.12.1

### Fixes
- Support Artifacts in fetch_runs_table() ([#728](https://github.com/neptune-ai/neptune-client/pull/728))

## neptune-client 0.12.0

### Features
- Human-readable objects representation via `__repr__` ([#717](https://github.com/neptune-ai/neptune-client/pull/717))
- Added project management API ([#695](https://github.com/neptune-ai/neptune-client/pull/695),
  [#720](https://github.com/neptune-ai/neptune-client/pull/720))
- Performance improvements when creating several runs ([#695](https://github.com/neptune-ai/neptune-client/pull/695))

### Fixes
- Temporarily pin `jsonschema<4` (4.0.0 is incompatible with `bravado`; [#719](https://github.com/neptune-ai/neptune-client/pull/719))

## neptune-client 0.11.0

### Fixes
- Boto3 non-strict requirement ([#708](https://github.com/neptune-ai/neptune-client/pull/708))
- Gracefully handle backends not supporting Artifacts ([#709](https://github.com/neptune-ai/neptune-client/pull/709))

## neptune-client 0.10.10

### Features
- API for Artifacts ([#703](https://github.com/neptune-ai/neptune-client/pull/703))

## neptune-client 0.10.9

### Features
- Added psutil as a base requirement ([#675](https://github.com/neptune-ai/neptune-client/pull/675))
- Added capture_traceback in neptune.init() ([#676](https://github.com/neptune-ai/neptune-client/pull/676))

### Fixes
- Fix exception type raised on calling missing method on Handler ([#693](https://github.com/neptune-ai/neptune-client/pull/693))

## neptune-client 0.10.8

### Fixes
- Fix leaks of descriptors
- Fix possible deadlock on synchronisation in async mode

## neptune-client 0.10.7

### Fixes
- Fixed url building in Windows ([#672](https://github.com/neptune-ai/neptune-client/pull/672))

## neptune-client 0.10.6

### Fixes
- Fixed slashes in file operations url concatenation ([#666](https://github.com/neptune-ai/neptune-client/pull/666))

## neptune-client 0.10.5

### Fixes
- Only print info if exception actually occurred when using Run as context manager ([#650](https://github.com/neptune-ai/neptune-client/pull/650))

## neptune-client 0.10.4

### Features
- Added long description for PyPI ([#642](https://github.com/neptune-ai/neptune-client/pull/642))

### Fixes
- Fixed GitPython importing during package preparation ([#647](https://github.com/neptune-ai/neptune-client/pull/647))

## neptune-client 0.10.3

### Features
- Checking current working directory in addition to entrypoint when looking for git repository ([#633](https://github.com/neptune-ai/neptune-client/pull/633))
- Added support for Kedro integration ([#641](https://github.com/neptune-ai/neptune-client/pull/641))

## neptune-client 0.10.2

### Features
- Added NEPTUNE_MONITORING_NAMEPSACE environment variable ([#623](https://github.com/neptune-ai/neptune-client/pull/623))

### Fixes
- Use absolute path for operations queue([#624](https://github.com/neptune-ai/neptune-client/pull/624))
- Fix race condition in operations queue([#626](https://github.com/neptune-ai/neptune-client/pull/626))

## neptune-client 0.10.1

### Features
- Delete namespace (and all child fields and namespaces) ([#619](https://github.com/neptune-ai/neptune-client/pull/619))
- .pop() works invoked on a field ([#617](https://github.com/neptune-ai/neptune-client/pull/617))
- Logging version when using python logger integration ([#622](https://github.com/neptune-ai/neptune-client/pull/622))

## neptune-client 0.10.0

### Breaking changes
- Return path from requested prefix instead of root when fetching namespace ([#609](https://github.com/neptune-ai/neptune-client/pull/609))

### Features
- Heuristics to help users find out they're writing legacy code with new client API or vice versa ([#607](https://github.com/neptune-ai/neptune-client/pull/607))
- Lookup for projects without workspace specification and listing user projects and workspaces ([#615](https://github.com/neptune-ai/neptune-client/pull/615))
- Mechanism to prevent using legacy Experiments in new-API integrations ([#611](https://github.com/neptune-ai/neptune-client/pull/611))

## neptune-client 0.9.19

### Breaking changes
- Prevent logging into stopped runs ([#602](https://github.com/neptune-ai/neptune-client/pull/602))

### Features
- Added more informal exception for invalid API token ([#601](https://github.com/neptune-ai/neptune-client/pull/601))

### Fixes
- **Legacy client** Improved stability by adding retry on failure when uploading ([#604](https://github.com/neptune-ai/neptune-client/pull/604))

## neptune-client 0.9.18

### Fixes
- Check get_ipython() for None ([#598](https://github.com/neptune-ai/neptune-client/pull/598))

## neptune-client 0.9.17

### Features
- Remind user about stopping runs in interactive console and notebooksz ([#595](https://github.com/neptune-ai/neptune-client/pull/595))
- Updating error messages and links to docs ([#593](https://github.com/neptune-ai/neptune-client/pull/593))
- Added support for fast.ai integration ([#590](https://github.com/neptune-ai/neptune-client/pull/590))

## neptune-client 0.9.16

### Fixes
- Allow for updating an already assigned Namespace instead of failing with errors (mostly affects Optuna integration) ([#585](https://github.com/neptune-ai/neptune-client/pull/585))<|MERGE_RESOLUTION|>--- conflicted
+++ resolved
@@ -1,9 +1,8 @@
-<<<<<<< HEAD
 ## [UNRELEASED] neptune-client 0.15.0
 
 ### Changes
 - Do not forward every attribute from Handler to Attribute ([#815](https://github.com/neptune-ai/neptune-client/pull/815))
-=======
+
 ## neptune-client 0.14.3
 
 ## Features
@@ -12,7 +11,6 @@
 ## Fixes
 - Raise proper exception when invalid token were provided ([#825](https://github.com/neptune-ai/neptune-client/pull/825))
 - Make status error-handling in legacy client consistent with neptune.new ([#829](https://github.com/neptune-ai/neptune-client/pull/829))
->>>>>>> 9b177fe5
 
 ## neptune-client 0.14.2
 
