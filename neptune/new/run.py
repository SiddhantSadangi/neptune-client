#
# Copyright (c) 2020, Neptune Labs Sp. z o.o.
#
# Licensed under the Apache License, Version 2.0 (the "License");
# you may not use this file except in compliance with the License.
# You may obtain a copy of the License at
#
#     http://www.apache.org/licenses/LICENSE-2.0
#
# Unless required by applicable law or agreed to in writing, software
# distributed under the License is distributed on an "AS IS" BASIS,
# WITHOUT WARRANTIES OR CONDITIONS OF ANY KIND, either express or implied.
# See the License for the specific language governing permissions and
# limitations under the License.
#
import atexit
import threading
import time
import traceback
from contextlib import AbstractContextManager
from datetime import datetime
from enum import Enum
from functools import wraps
from typing import Any, Dict, List, Optional, Union

import click

from neptune.exceptions import UNIX_STYLES
from neptune.new.attributes import create_attribute_from_type
from neptune.new.attributes.attribute import Attribute
from neptune.new.attributes.namespace import NamespaceBuilder, Namespace as NamespaceAttr
from neptune.new.exceptions import (
    MetadataInconsistency, InactiveRunException, NeptunePossibleLegacyUsageException,
)
from neptune.new.handler import Handler
from neptune.new.internal.backends.api_model import AttributeType
from neptune.new.internal.backends.neptune_backend import NeptuneBackend
from neptune.new.internal.background_job import BackgroundJob
from neptune.new.internal.operation import DeleteAttribute
from neptune.new.internal.operation_processors.operation_processor import OperationProcessor
from neptune.new.internal.run_structure import RunStructure
from neptune.new.internal.utils import (
    is_bool, is_float, is_float_like, is_int, is_string, is_string_like, verify_type, is_dict_like,
)
from neptune.new.internal.utils.paths import parse_path
from neptune.new.internal.value_to_attribute_visitor import ValueToAttributeVisitor
from neptune.new.types import Boolean, Integer
from neptune.new.types.atoms.datetime import Datetime
from neptune.new.types.atoms.float import Float
from neptune.new.types.atoms.string import String
from neptune.new.types.namespace import Namespace
from neptune.new.types.value import Value


class RunState(Enum):
    CREATED = 'created'
    STARTED = 'started'
    STOPPING = 'stopping'
    STOPPED = 'stopped'


def assure_run_not_stopped(fun):
    @wraps(fun)
    def inner_fun(self, *args, **kwargs):
        # pylint: disable=protected-access
        if self._state == RunState.STOPPED:
            raise InactiveRunException(short_id=self._short_id)
        return fun(self, *args, **kwargs)

    return inner_fun


LEGACY_METHODS = (
    'create_experiment',
    'send_metric', 'log_metric',
    'send_text', 'log_text',
    'send_image', 'log_image',
    'send_artifact', 'log_artifact', 'delete_artifacts',
    'download_artifact', 'download_sources', 'download_artifacts',
    'reset_log', 'get_parameters',
    'get_properties', 'set_property', 'remove_property',
    'get_hardware_utilization', 'get_numeric_channels_values',
)


class Run(AbstractContextManager):
    """A Run in Neptune is a representation of all metadata that you log to Neptune.

    Beginning when you start a tracked run with `neptune.init()` and ending when the script finishes
    or when you explicitly stop the experiment with `.stop()`.

    You can log many ML metadata types, including:
        * metrics
        * losses
        * model weights
        * images
        * interactive charts
        * predictions
        * and much more

    Examples:
        >>> import neptune.new as neptune

        >>> # Create new experiment
        ... run = neptune.init('my_workspace/my_project')

        >>> # Log parameters
        ... params = {'max_epochs': 10, 'optimizer': 'Adam'}
        ... run['parameters'] = params

        >>> # Log metadata
        ... run['train/metric_name'].log()
        >>> run['predictions'].log(image)
        >>> run['model'].upload(path_to_model)

        >>> # Log whatever else you want
        ... pass

        >>> # Stop tracking and clean up
        ... run.stop()

    You may also want to check `Run docs page`_.

    .. _Run docs page:
       https://docs.neptune.ai/api-reference/run
    """

    last_run = None  # "static" instance of recently created Run

    def __init__(
            self,
            _id: str,
            backend: NeptuneBackend,
            op_processor: OperationProcessor,
            background_job: BackgroundJob,
            lock: threading.RLock,
            workspace: str,
            project_name: str,
            short_id: str,
            project_uuid: uuid.UUID,
            monitoring_namespace: str = "monitoring",
    ):
<<<<<<< HEAD
        self._id = _id
=======
        self._uuid = _uuid
        self._project_uuid = project_uuid
>>>>>>> d057e752
        self._backend = backend
        self._op_processor = op_processor
        self._bg_job = background_job
        self._structure: RunStructure[Attribute, NamespaceAttr] = RunStructure(NamespaceBuilder(self))
        self._lock = lock
        self._state = RunState.CREATED
        self._workspace = workspace
        self._project_name = project_name
        self._short_id = short_id
        self.monitoring_namespace = monitoring_namespace

        Run.last_run = self

    def __exit__(self, exc_type, exc_val, exc_tb):
        if exc_tb is not None:
            traceback.print_exception(exc_type, exc_val, exc_tb)
        self.stop()

    def __getattr__(self, item):
        if item in LEGACY_METHODS:
            raise NeptunePossibleLegacyUsageException()
        raise AttributeError(f"'{self.__class__.__name__}' object has no attribute '{item}'")

    @assure_run_not_stopped
    def __getitem__(self, path: str) -> 'Handler':
        return Handler(self, path)

    @assure_run_not_stopped
    def __setitem__(self, key: str, value) -> None:
        self.__getitem__(key).assign(value)

    @assure_run_not_stopped
    def __delitem__(self, path) -> None:
        self.pop(path)

    @assure_run_not_stopped
    def assign(self, value, wait: bool = False) -> None:
        """Assign values to multiple fields from a dictionary.
        You can use this method to quickly log all run's parameters.

        Args:
            value (dict): A dictionary with values to assign, where keys become the paths of the fields.
                The dictionary can be nested - in such case the path will be a combination of all keys.
            wait (bool, optional): If `True` the client will first wait to send all tracked metadata to the server.
                This makes the call synchronous. Defaults to `True`.

        Examples:
            >>> import neptune.new as neptune
            >>> run = neptune.init()

            >>> # Assign multiple fields from a dictionary
            ... params = {"max_epochs": 10, "optimizer": "Adam"}
            >>> run["parameters"] = params

            >>> # You can always log explicitely parameters one by one
            ... run["parameters/max_epochs"] = 10
            >>> run["parameters/optimizer"] = "Adam"

            >>> # Dictionaries can be nested
            ... params = {"train": {"max_epochs": 10}}
            >>> run["parameters"] = params
            >>> # This will log 10 under path "parameters/train/max_epochs"

        You may also want to check `assign docs page`_.

        .. _assign docs page:
            https://docs.neptune.ai/api-reference/run#assign
        """
        self._get_root_handler().assign(value, wait)

    @assure_run_not_stopped
    def fetch(self) -> dict:
        """Fetch values of all non-File Atom fields as a dictionary.
        The result will preserve the hierarchical structure of the run's metadata, but will contain only non-File Atom
        fields.
        You can use this method to quickly retrieve previous run's parameters.

        Returns:
            `dict` containing all non-File Atom fields values.

        Examples:
            >>> import neptune.new as neptune
            >>> resumed_run = neptune.init(run="HEL-3")
            >>> params = resumed_run['model/parameters'].fetch()

            >>> run_data = resumed_run.fetch()

            >>> print(run_data)
            >>> # this will print out all Atom attributes stored in run as a dict

        You may also want to check `fetch docs page`_.

        .. _fetch docs page:
            https://docs.neptune.ai/api-reference/run#fetch
        """
        return self._get_root_handler().fetch()

    def ping(self):
        self._backend.ping_run(self._id)

    def start(self):
        atexit.register(self._shutdown_hook)
        self._op_processor.start()
        self._bg_job.start(self)
        self._state = RunState.STARTED

    def stop(self, seconds: Optional[Union[float, int]] = None) -> None:
        """Stops the tracked run and kills the synchronization thread.

        `.stop()` will be automatically called when a script that created the run finishes or on the destruction
        of Neptune context.

        When using Neptune with Jupyter notebooks it's a good practice to stop the tracked run manually as it
        will be stopped automatically only when the Jupyter kernel stops.

        Args:
            seconds (int or float, optional): Seconds to wait for all tracking calls to finish
                before stopping the tracked run.
                If `None` will wait for all tracking calls to finish. Defaults to `True`.

        Examples:
            If you are creating tracked runs from the script you don't need to call `.stop()`:

            >>> import neptune.new as neptune
            >>> run = neptune.init()

            >>> # Your training or monitoring code
            ... pass
            ... # If you are executing Python script .stop()
            ... # is automatically called at the end for every run

            If you are performing multiple training jobs from one script one after the other it is a good practice
            to `.stop()` the finished tracked runs as every open run keeps an open connection with Neptune,
            monitors hardware usage, etc. You can also use Context Managers - Neptune will automatically call `.stop()`
            on the destruction of Run context:

            >>> import neptune.new as neptune

            >>> # If you are running consecutive training jobs from the same script
            ... # stop the tracked runs manually at the end of single training job
            ... for config in configs:
            ...   run = neptune.init()
            ...   # Your training or monitoring code
            ...   pass
            ...   run.stop()

            >>> # You can also use with statement and context manager
            ... for config in configs:
            ...   with neptune.init() as run:
            ...     # Your training or monitoring code
            ...     pass
            ...     # .stop() is automatically called
            ...     # when code execution exits the with statement

        .. warning::
            If you are using Jupyter notebooks for creating your runs you need to manually invoke `.stop()` once the
            training and evaluation is done.

        You may also want to check `stop docs page`_.

        .. _stop docs page:
            https://docs.neptune.ai/api-reference/run#stop
        """
        verify_type("seconds", seconds, (float, int, type(None)))
        if self._state != RunState.STARTED:
            return

        self._state = RunState.STOPPING
        ts = time.time()
        click.echo("Shutting down background jobs, please wait a moment...")
        self._bg_job.stop()
        self._bg_job.join(seconds)
        click.echo("Done!")
        with self._lock:
            sec_left = None if seconds is None else seconds - (time.time() - ts)
            self._op_processor.stop(sec_left)
        self._backend.close()
        self._state = RunState.STOPPED

    def get_structure(self) -> Dict[str, Any]:
        """Returns a run's metadata structure in form of a dictionary.

        This method can be used to traverse the run's metadata structure programmatically when using Neptune in
        automated workflows.

        .. danger::
            The returned object is a deep copy of an internal run's structure.

        Returns:
            ``dict``: with the run's metadata structure.

        """

        # This is very weird pylint false-positive.
        # pylint: disable=no-member
        return self._structure.get_structure().to_dict()

    def print_structure(self) -> None:
        """Pretty prints the structure of the run's metadata.

        Paths are ordered lexicographically and the whole structure is neatly colored.
        """
        self._print_structure_impl(self.get_structure(), indent=0)

    def get_run_url(self) -> str:
        """Returns the URL the run can be accessed with in the browser
        """
        return self._backend.get_run_url(self._id, self._workspace, self._project_name, self._short_id)

    def _print_structure_impl(self, struct: dict, indent: int) -> None:
        for key in sorted(struct.keys()):
            click.echo("    " * indent, nl=False)
            if isinstance(struct[key], dict):
                click.echo("{blue}'{key}'{end}:".format(
                    blue=UNIX_STYLES['blue'],
                    key=key,
                    end=UNIX_STYLES['end']))
                self._print_structure_impl(struct[key], indent=indent + 1)
            else:
                click.echo("{blue}'{key}'{end}: {type}".format(
                    blue=UNIX_STYLES['blue'],
                    key=key,
                    end=UNIX_STYLES['end'],
                    type=type(struct[key]).__name__))

    def define(self,
               path: str,
               value: Union[Value, int, float, str, datetime],
               wait: bool = False
               ) -> Attribute:
        if isinstance(value, Value):
            pass
        elif is_bool(value):
            value = Boolean(value)
        elif is_int(value):
            value = Integer(value)
        elif is_float(value):
            value = Float(value)
        elif is_string(value):
            value = String(value)
        elif isinstance(value, datetime):
            value = Datetime(value)
        elif is_float_like(value):
            value = Float(float(value))
        elif is_dict_like(value):
            value = Namespace(value)
        elif is_string_like(value):
            value = String(str(value))
        else:
            raise TypeError("Value of unsupported type {}".format(type(value)))
        parsed_path = parse_path(path)

        with self._lock:
            old_attr = self._structure.get(parsed_path)
            if old_attr:
                raise MetadataInconsistency("Attribute or namespace {} is already defined".format(path))
            attr = ValueToAttributeVisitor(self, parsed_path).visit(value)
            self._structure.set(parsed_path, attr)
            attr.assign(value, wait)
            return attr

    def get_attribute(self, path: str) -> Optional[Attribute]:
        with self._lock:
            return self._structure.get(parse_path(path))

    def set_attribute(self, path: str, attribute: Attribute) -> Optional[Attribute]:
        with self._lock:
            return self._structure.set(parse_path(path), attribute)

    def exists(self, path: str) -> bool:
        verify_type("path", path, str)
        return self.get_attribute(path) is not None

    def pop(self, path: str, wait: bool = False) -> None:
        """Removes the field stored under the path completely and all data associated with it.

        Args:
            path (str): Path of the field to be removed.
            wait (bool, optional): If `True` the client will first wait to send all tracked metadata to the server.
                This makes the call synchronous. Defaults to `True`.

        Examples:
            >>> import neptune.new as neptune
            >>> run = neptune.init()

            >>> run['parameters/learninggg_rata'] = 0.3

            >>> # Delete a field along with it's data
            ... run.pop('parameters/learninggg_rata')

            >>> run['parameters/learning_rate'] = 0.3

            >>> # Training finished
            ... run['trained_model'].upload('model.pt')
            >>> # 'model_checkpoint' is a File field
            ... run.pop('model_checkpoint')

        You may also want to check `pop docs page`_.

        .. _pop docs page:
           https://docs.neptune.ai/api-reference/run#pop
        """
        verify_type("path", path, str)
        with self._lock:
            self._pop_impl(parse_path(path), wait)

    def _pop_impl(self, parsed_path: List[str], wait: bool):
        attribute = self._structure.get(parsed_path)
        if isinstance(attribute, NamespaceAttr):
            self._pop_namespace(attribute, wait)
        else:
            self._structure.pop(parsed_path)
            self._op_processor.enqueue_operation(DeleteAttribute(parsed_path), wait)

    def _pop_namespace(self, namespace: NamespaceAttr, wait: bool):
        children = list(namespace)
        for key in children:
            sub_attr_path = namespace._path + [key] # pylint: disable=protected-access
            self._pop_impl(sub_attr_path, wait)

    def lock(self) -> threading.RLock:
        return self._lock

    def wait(self, disk_only=False) -> None:
        """Wait for all the tracking calls to finish.

        Args:
            disk_only (bool, optional, default is False): If `True` the process will only wait for data to be saved
                locally from memory, but will not wait for them to reach Neptune servers.
                Defaults to `False`.

        You may also want to check `wait docs page`_.

        .. _wait docs page:
            https://docs.neptune.ai/api-reference/run#wait
        """
        with self._lock:
            if disk_only:
                self._op_processor.flush()
            else:
                self._op_processor.wait()

    def sync(self, wait: bool = True) -> None:
        """Synchronizes local representation of the run with Neptune servers.

        Args:
            wait (bool, optional, default is False): If `True` the process will only wait for data to be saved
                locally from memory, but will not wait for them to reach Neptune servers.
                Defaults to `True`.

        Examples:
            >>> import neptune.new as neptune

            >>> # Connect to a run from Worker #3
            ... worker_id = 3
            >>> run = neptune.init(run='DIST-43', monitoring_namespace='monitoring/{}'.format(worker_id))

            >>> # Try to access logs that were created in meantime by Worker #2
            ... worker_2_status = run['status/2'].fetch() # Error if this field was created after this script starts

            >>> run.sync() # Synchronizes local representation with Neptune servers.
            >>> worker_2_status = run['status/2'].fetch() # No error

        You may also want to check `sync docs page`_.

        .. _sync docs page:
            https://docs.neptune.ai/api-reference/run#sync
        """
        with self._lock:
            if wait:
                self._op_processor.wait()
            attributes = self._backend.get_attributes(self._id)
            self._structure.clear()
            for attribute in attributes:
                self._define_attribute(parse_path(attribute.path), attribute.type)

    def _define_attribute(self, _path: List[str], _type: AttributeType):
        attr = create_attribute_from_type(_type, self, _path)
        self._structure.set(_path, attr)

    def _get_root_handler(self):
        return Handler(self, "")

    def _shutdown_hook(self):
        self.stop()<|MERGE_RESOLUTION|>--- conflicted
+++ resolved
@@ -137,15 +137,11 @@
             workspace: str,
             project_name: str,
             short_id: str,
-            project_uuid: uuid.UUID,
+            project_id: str,
             monitoring_namespace: str = "monitoring",
     ):
-<<<<<<< HEAD
         self._id = _id
-=======
-        self._uuid = _uuid
-        self._project_uuid = project_uuid
->>>>>>> d057e752
+        self._project_id = project_id
         self._backend = backend
         self._op_processor = op_processor
         self._bg_job = background_job
