#
# Copyright (c) 2020, Neptune Labs Sp. z o.o.
#
# Licensed under the Apache License, Version 2.0 (the "License");
# you may not use this file except in compliance with the License.
# You may obtain a copy of the License at
#
#     http://www.apache.org/licenses/LICENSE-2.0
#
# Unless required by applicable law or agreed to in writing, software
# distributed under the License is distributed on an "AS IS" BASIS,
# WITHOUT WARRANTIES OR CONDITIONS OF ANY KIND, either express or implied.
# See the License for the specific language governing permissions and
# limitations under the License.
#

import logging

from typing import TYPE_CHECKING, Optional

from neptune.new.internal.background_job import BackgroundJob
from neptune.new.internal.threading.daemon import Daemon

if TYPE_CHECKING:
    from neptune.new.metadata_containers import MetadataContainer

_logger = logging.getLogger(__name__)


class PingBackgroundJob(BackgroundJob):
    def __init__(self, period: float = 10):
        self._period = period
        self._thread = None
        self._started = False

    def start(self, container: "MetadataContainer"):
        self._thread = self.ReportingThread(self._period, container)
        self._thread.start()
        self._started = True

    def stop(self):
        if not self._started:
            return
        self._thread.interrupt()

    def join(self, seconds: Optional[float] = None):
        if not self._started:
            return
        self._thread.join(seconds)

    class ReportingThread(Daemon):
<<<<<<< HEAD
        def __init__(self, period: float, container: "MetadataContainer"):
            super().__init__(sleep_time=period)
            self._container = container
=======
        def __init__(self, period: float, run: "Run"):
            super().__init__(sleep_time=period, name="NeptunePing")
            self._run = run
>>>>>>> 9b177fe5

        @Daemon.ConnectionRetryWrapper(
            kill_message=(
                "Killing Neptune ping thread. Your run's status will not be updated and"
                " the run will be shown as inactive."
            )
        )
        def work(self) -> None:
            self._container.ping()<|MERGE_RESOLUTION|>--- conflicted
+++ resolved
@@ -49,15 +49,9 @@
         self._thread.join(seconds)
 
     class ReportingThread(Daemon):
-<<<<<<< HEAD
         def __init__(self, period: float, container: "MetadataContainer"):
-            super().__init__(sleep_time=period)
+            super().__init__(sleep_time=period, name="NeptunePing")
             self._container = container
-=======
-        def __init__(self, period: float, run: "Run"):
-            super().__init__(sleep_time=period, name="NeptunePing")
-            self._run = run
->>>>>>> 9b177fe5
 
         @Daemon.ConnectionRetryWrapper(
             kill_message=(
