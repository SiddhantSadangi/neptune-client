--- conflicted
+++ resolved
@@ -220,34 +220,24 @@
                 sys_id=project.projectKey,
             )
         except HTTPNotFound:
-<<<<<<< HEAD
-            raise ProjectNotFoundWithSuggestions(
-                project_id,
-                available_projects=self.get_available_projects(workspace_id=workspace),
-                available_workspaces=list()
-                if workspace
-                else self.get_available_workspaces(),
-            )
-=======
             available_workspaces = self.get_available_workspaces()
 
             if workspace and not list(
                 filter(lambda aw: aw.name == workspace, available_workspaces)
             ):
                 # Could not found specified workspace, forces listing all projects
-                raise ProjectNotFound(
+                raise ProjectNotFoundWithSuggestions(
                     project_id=project_id,
                     available_projects=self.get_available_projects(),
                     available_workspaces=available_workspaces,
                 )
             else:
-                raise ProjectNotFound(
+                raise ProjectNotFoundWithSuggestions(
                     project_id=project_id,
                     available_projects=self.get_available_projects(
                         workspace_id=workspace
                     ),
                 )
->>>>>>> 9b177fe5
 
     @with_api_exceptions_handler
     def get_available_projects(
