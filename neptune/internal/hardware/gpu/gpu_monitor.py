--- conflicted
+++ resolved
@@ -58,17 +58,10 @@
             nvmlInit()
             return getter()
         except NVMLError as e:
-<<<<<<< HEAD
             if not GPUMonitor.nvml_error_printed:
-                _logger.warning("NVMLError: %s - GPU usage metrics may not be reported.", e)
-                GPUMonitor.nvml_error_printed = True
-=======
-            timestamp = time.time()
-            if timestamp - GPUMonitor.nvml_error_time > GPUMonitor.nvml_error_period:
                 warning = "Info (NVML): %s. GPU usage metrics may not be reported. For more information, " \
                           "see https://docs.neptune.ai/logging-and-managing-experiment-results/logging-experiment" \
                           "-data.html#hardware-consumption "
                 _logger.warning(warning, e)
-                GPUMonitor.nvml_error_time = timestamp
->>>>>>> 80b7b248
+                GPUMonitor.nvml_error_printed = True
             return default