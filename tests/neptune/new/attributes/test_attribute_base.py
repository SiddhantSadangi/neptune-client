--- conflicted
+++ resolved
@@ -38,16 +38,13 @@
     @staticmethod
     def _create_run(processor: Optional[OperationProcessor] = None):
         backend = NeptuneBackendMock()
-        exp = backend.create_run(uuid.uuid4())
+        exp = backend.create_run(str(uuid.uuid4()))
         if processor is None:
-<<<<<<< HEAD
             processor = SyncOperationProcessor(exp.id, backend)
-        _run = Run(exp.id, backend, processor, MagicMock(), threading.RLock(), MagicMock(), MagicMock(), MagicMock())
-=======
-            processor = SyncOperationProcessor(exp.uuid, backend)
-        _run = Run(exp.uuid, backend, processor, MagicMock(), threading.RLock(),
-                   MagicMock(), MagicMock(), MagicMock(), MagicMock())
->>>>>>> d057e752
+        _run = Run(
+            exp.id, backend, processor, MagicMock(), threading.RLock(),
+            MagicMock(), MagicMock(), MagicMock(), MagicMock()
+        )
         _run.sync()
         _run.start()
         return _run
